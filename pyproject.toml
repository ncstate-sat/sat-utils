[build-system]
requires = ["flit_core>=3.2"]
build-backend = "flit_core.buildapi"

[project]
name = "sat-utils"
<<<<<<< HEAD
version = "1.1.14-pre.1"
=======
version = "1.1.15"
>>>>>>> 69f9f340
authors = [
    { name="Ryan Semmler", email="rsemmle@ncsu.edu" },
    { name="Shawn Taylor", email="staylor8@ncsu.edu" },
    { name="Jeremy Gibson", email="jmgibso3@ncsu.edu"},
]
description = "Contains a collection of shared utility functions"
readme = "README.md"
license = { file = "LICENSE" }
requires-python = ">=3.9"
dependencies = [
  "slack-sdk>=3.21.0, <4.0.0",
  "requests>=2.29.0, <3.0.0",
  "ldap3>=2.9.1, <3.0.0",
  "cx_Oracle==8.3.0",
  "oracledb==1.4.1",
  "pyodbc>=5.0.1, <6.0.0",
]

[project.optional-dependencies]
dev = [
  "pytest>=6.2.5, <7.0.0",
  "pytest-mock>=3.10.0, <4.0.0",
  "pytest-cov>=4.0.0, <5.0.0",
  "coverage[toml]>=6.2",
  "black>=23.3.0, <24.0.0",
  "mypy>=1.2.0, <2.0.0",
  "ruff==0.0.263",
  "mkdocs-material>=9.1.6, <10.0.0",
  "Pygments>=2.10.0, <3.0.0",
  "bandit>=1.7.4, <2.0.0",
  "pre-commit>=2.16.0, <3.0.0",
  "isort>=5.10.1, <6.0.0",
  "pyupgrade>=2.29.1, <3.0.0",
  "ipython>=8.13.0, <9.0.0",
  "flit>=3.8.0, <4.0.0",
]

[project.urls]
"Homepage" = "https://github.ncsu.edu/SAT/sat-utils"

[tool.flit.module]
name = "sat"

[tool.black]
target-version = ["py310"]
line-length = 100
include = '\.pyi?$'

[tool.ruff]
# Enable pycodestyle (`E`) and Pyflakes (`F`) codes by default.
select = ["E", "F", "W", "I001"]
src = ["clearance_service"]
ignore = []

# Allow autofix for all enabled rules (when `--fix`) is provided.
fixable = ["A", "B", "C", "D", "E", "F", "G", "I", "N", "Q", "S", "T", "W", "ANN", "ARG", "BLE", "COM", "DJ", "DTZ", "EM", "ERA", "EXE", "FBT", "ICN", "INP", "ISC", "NPY", "PD", "PGH", "PIE", "PL", "PT", "PTH", "PYI", "RET", "RSE", "RUF", "SIM", "SLF", "TCH", "TID", "TRY", "UP", "YTT"]
unfixable = []

# Exclude a variety of commonly ignored directories.
exclude = [
  ".bzr",
  ".direnv",
  ".eggs",
  ".git",
  ".hg",
  ".mypy_cache",
  ".nox",
  ".pants.d",
  ".pytype",
  ".ruff_cache",
  ".svn",
  ".tox",
  ".venv",
  "__pypackages__",
  "_build",
  "buck-out",
  "build",
  "dist",
  "node_modules",
  "venv",
]

# Same as Black.
line-length = 100

# Allow unused variables when underscore-prefixed.
dummy-variable-rgx = "^(_+|(_+[a-zA-Z0-9_]*[a-zA-Z0-9]+?))$"

# Assume Python 3.10.
target-version = "py310"

[tool.ruff.mccabe]
# Unlike Flake8, default to a complexity level of 10.
max-complexity = 10

[tool.mypy]
strict = true
warn_unreachable = true
pretty = true
show_column_numbers = true
show_error_context = true<|MERGE_RESOLUTION|>--- conflicted
+++ resolved
@@ -4,11 +4,7 @@
 
 [project]
 name = "sat-utils"
-<<<<<<< HEAD
-version = "1.1.14-pre.1"
-=======
-version = "1.1.15"
->>>>>>> 69f9f340
+version = "1.1.15-pre.1"
 authors = [
     { name="Ryan Semmler", email="rsemmle@ncsu.edu" },
     { name="Shawn Taylor", email="staylor8@ncsu.edu" },
