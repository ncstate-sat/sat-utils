[build-system]
requires = ["flit_core>=3.2"]
build-backend = "flit_core.buildapi"

[project]
name = "sat-utils"
<<<<<<< HEAD
version = "1.4.2"
=======
version = "1.4.3"
>>>>>>> 6a5d22e3
authors = [
    { name="Ryan Semmler", email="rsemmle@ncsu.edu" },
    { name="Shawn Taylor", email="staylor8@ncsu.edu" },
    { name="Jeremy Gibson", email="jmgibso3@ncsu.edu"},
    { name="John Champion", email="jtchampi@ncsu.edu"}
]
description = "Contains a collection of shared utility functions"
readme = "README.md"
license = { file = "LICENSE" }
requires-python = ">=3.9"
dependencies = [
  "slack-sdk==3.27.1",
  "requests==2.31.0",
  "cx_Oracle==8.3.0",
  "oracledb==2.0.1",
  "pyodbc==5.1.0",
  "requests_oauthlib==1.3.1"
]

[project.optional-dependencies]
dev = [
  "pytest>=6.2.5, <7.0.0",
  "pytest-mock>=3.10.0, <4.0.0",
  "pytest-cov>=4.0.0, <5.0.0",
  "coverage[toml]>=6.2",
  "black>=23.3.0, <24.0.0",
  "mypy>=1.2.0, <2.0.0",
  "ruff==0.0.263",
  "mkdocs-material>=9.1.6, <10.0.0",
  "Pygments>=2.10.0, <3.0.0",
  "bandit>=1.7.4, <2.0.0",
  "pre-commit>=2.16.0, <3.0.0",
  "isort>=5.10.1, <6.0.0",
  "pyupgrade>=2.29.1, <3.0.0",
  "jupyterlab>=3.2.0, <4.0.0",
  "flit>=3.8.0, <4.0.0",
]

[project.urls]
"Homepage" = "https://github.com/ncstate-sat/sat-utils"

[tool.flit.module]
name = "sat"

[tool.black]
target-version = ["py310"]
line-length = 100
include = '\.pyi?$'

[tool.ruff]
# Enable pycodestyle (`E`) and Pyflakes (`F`) codes by default.
select = ["E", "F", "W", "I001"]
src = ["sat"]
ignore = []

# Allow autofix for all enabled rules (when `--fix`) is provided.
fixable = ["A", "B", "C", "D", "E", "F", "G", "I", "N", "Q", "S", "T", "W", "ANN", "ARG", "BLE", "COM", "DJ", "DTZ", "EM", "ERA", "EXE", "FBT", "ICN", "INP", "ISC", "NPY", "PD", "PGH", "PIE", "PL", "PT", "PTH", "PYI", "RET", "RSE", "RUF", "SIM", "SLF", "TCH", "TID", "TRY", "UP", "YTT"]
unfixable = []

# Exclude a variety of commonly ignored directories.
exclude = [
  ".bzr",
  ".direnv",
  ".eggs",
  ".git",
  ".hg",
  ".mypy_cache",
  ".nox",
  ".pants.d",
  ".pytype",
  ".ruff_cache",
  ".svn",
  ".tox",
  ".venv",
  "__pypackages__",
  "_build",
  "buck-out",
  "build",
  "dist",
  "node_modules",
  "venv",
]

# Same as Black.
line-length = 100

# Allow unused variables when underscore-prefixed.
dummy-variable-rgx = "^(_+|(_+[a-zA-Z0-9_]*[a-zA-Z0-9]+?))$"

# Assume Python 3.10.
target-version = "py310"

[tool.ruff.mccabe]
# Unlike Flake8, default to a complexity level of 10.
max-complexity = 10

[tool.mypy]
strict = true
warn_unreachable = true
pretty = true
show_column_numbers = true
show_error_context = true<|MERGE_RESOLUTION|>--- conflicted
+++ resolved
@@ -4,11 +4,7 @@
 
 [project]
 name = "sat-utils"
-<<<<<<< HEAD
-version = "1.4.2"
-=======
 version = "1.4.3"
->>>>>>> 6a5d22e3
 authors = [
     { name="Ryan Semmler", email="rsemmle@ncsu.edu" },
     { name="Shawn Taylor", email="staylor8@ncsu.edu" },
